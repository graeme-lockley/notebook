--- conflicted
+++ resolved
@@ -24,8 +24,4 @@
 .nyc_output
 
 # Environment variables
-<<<<<<< HEAD
-.env
-=======
-.env
->>>>>>> 4b2225f8
+.env